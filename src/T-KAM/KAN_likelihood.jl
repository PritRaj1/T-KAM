module KAN_likelihood

export KAN_lkhood, init_KAN_lkhood, generate_from_z, importance_resampler, log_likelihood

using CUDA, KernelAbstractions, Tullio
using ConfParser, Random, Lux, LuxCUDA, Statistics, LinearAlgebra, ComponentArrays, Accessors
using NNlib: sigmoid_fast, tanh_fast, relu
using ChainRules: @ignore_derivatives
using Zygote: Buffer

include("univariate_functions.jl")
include("mixture_prior.jl")
include("resamplers.jl")
include("../utils.jl")
using .univariate_functions
using .Utils: device, next_rng, half_quant, full_quant
using .ebm_mix_prior
using .WeightResamplers

const hq = half_quant == Float16 ? Lux.f16 : Lux.f32
const fq = full_quant == Float16 ? Lux.f16 : (full_quant == Float64 ? Lux.f64 : Lux.f32)

output_activation_mapping = Dict(
    "tanh" => tanh_fast,
    "sigmoid" => sigmoid_fast,
    "none" => identity
)

lkhood_models_flat = Dict(
    "l2" => (x::AbstractArray{full_quant}, x̂::AbstractArray{full_quant}; ε=eps(full_quant)) -> -dropdims( sum( @tullio(out[b, s, o] := (x[o, b] - x̂[s, o, b])^2) ; dims=3 ); dims=3 ), 
    "bernoulli" => (x::AbstractArray{full_quant}, x̂::AbstractArray{full_quant}; ε=eps(full_quant)) -> dropdims( sum( @tullio(out[b, s, o] := x[o, b] * log(x̂[s, o, b] + ε) + (1 - x[o, b]) * log(1 - x̂[s, o, b] + ε)) ; dims=3 ); dims=3 ),
)

lkhood_model_rgb = (x::AbstractArray{full_quant}, x̂::AbstractArray{full_quant}; ε=eps(full_quant)) -> -dropdims( sum( @tullio(out[b, s, h, w, c] := (x[h, w, c, b] - x̂[h, w, c, s, b])^2) ; dims=(3,4,5) ); dims=(3,4,5) )

function lkhood_model_seq(x::AbstractArray{full_quant}, x̂::AbstractArray{full_quant}; ε=eps(full_quant))
    log_x̂ = log.(x̂ .+ ε)    
    @tullio ll[b,s] := log_x̂[v,t,s,b] * x[v,t,b] # One-hot mask
    return ll ./ size(x̂, 1)
end

llhoods_dict = Dict(
    false => lkhood_models_flat,
    true => Dict(
        "l2" => lkhood_model_rgb,
    )
)

resampler_map = Dict(
    "residual" => residual_resampler,
    "systematic" => systematic_resampler,
    "stratified" => stratified_resampler,
)

struct KAN_lkhood <: Lux.AbstractLuxLayer
    Φ_fcns
    depth::Int
    out_size::Int
    σ_ε::half_quant
    σ_llhood::full_quant
    log_lkhood_model::Function
    output_activation::Function
    resample_z::Function
    generate_from_z::Function
    CNN::Bool
    seq_length::Int
end

function KAN_gen(
    lkhood, 
    ps, 
    st, 
    z::AbstractArray{half_quant}    
    )
    """
    Generate data from the KAN likelihood model.

    Args:
        lkhood: The likelihood model.
        ps: The parameters of the likelihood model.
        st: The states of the likelihood model.
        x: The data.
        z: The latent variable.
        seed: The seed for the random number generator.

    Returns:
        The generated data.
        The updated seed.
    """
    num_samples, q_size = size(z)

    # KAN functions
    for i in 1:lkhood.depth
        z = fwd(lkhood.Φ_fcns[Symbol("$i")], ps[Symbol("$i")], st[Symbol("$i")], z)
        z = dropdims(sum(z, dims=2); dims=2)
    end

    return z, st
end

# CNN and LSTM generators
CNN_gen = (lkhood, ps, st, z::AbstractArray{half_quant}) -> Lux.apply(lkhood.Φ_fcns, reshape(z, 1, 1, size(z, 2), size(z, 1)), ps, st)
SEQ_gen = (lkhood, ps, st, z::AbstractArray{half_quant}) -> Lux.apply(lkhood.Φ_fcns, repeat(reshape(z, size(z,2), 1, size(z,1)), 1, lkhood.seq_length, 1), ps, st)

function log_likelihood(
    lkhood, 
    ps, 
    st, 
    x::AbstractArray{full_quant}, 
    z::AbstractArray{half_quant};
    seed::Int=1,
    ε::full_quant=eps(full_quant),
    )
    """
    Evaluate the unnormalized log-likelihood of the KAN generator.

    Args:
        lkhood: The likelihood model.
        ps: The parameters of the likelihood model.
        st: The states of the likelihood model.
        x: The data.
        z: The latent variable.
        tempered: Whether to use tempered likelihood.
        seed: The seed for the random number generator.

    Returns:
        The unnormalized log-likelihood.
        The updated seed.
    """
    S, Q, B = size(z)..., size(x)[end]

    x̂, st = lkhood.generate_from_z(lkhood, ps, st, z)

    # Add noise
    seed, rng = next_rng(seed)
    noise = lkhood.σ_ε * randn(rng, half_quant, size(x̂)..., B) |> device
<<<<<<< HEAD
    x̂ = lkhood.output_activation(x̂ .+ noise) |> fq # Accumulate across samples in full precision
    ll = lkhood.log_lkhood_model(x, x̂; ε=ε) ./ (2*lkhood.σ_llhood^2)    
=======
    x̂ = lkhood.output_activation(x̂ .+ noise) |> fq
    ll = lkhood.log_lkhood_model(x, x̂; ε=ε) ./ (2*lkhood.σ_llhood^2) 
    
>>>>>>> ab0ac55b
    return ll, st, seed
end

function importance_resampler(
    weights::AbstractArray{full_quant};
    seed::Int=1,
    ESS_threshold::full_quant=full_quant(0.5),
    resampler::Function=systematic_sampler,
    verbose::Bool=false,
)
    """
    Filter the latent variable for a index of the Steppingstone sum using residual resampling.

    Args:
        logllhood: A matrix of log-likelihood values.
        weights: The weights of the population.
        t_resample: The temperature at which the last resample occurred.
        t2: The temperature at which to update the weights.
        seed: Random seed for reproducibility.
        ESS_threshold: The threshold for the effective sample size.
        resampler: The resampling function.

    Returns:
        - The resampled indices.
        - The updated seed.
    """
    B, N = size(weights)

    # Check effective sample size
    ESS = dropdims(1 ./ sum(weights.^2, dims=2); dims=2)
    ESS_bool = ESS .< ESS_threshold*N
    
    # Only resample when needed 
    verbose && (any(ESS_bool) && println("Resampling!"))
    any(ESS_bool) && return resampler(cpu_device()(weights), cpu_device()(ESS_bool), B, N; seed=seed)
    return repeat(collect(1:N)', B, 1), seed
end

function init_KAN_lkhood(
    conf::ConfParse,
    output_dim::Int;
    lkhood_seed::Int=1,
    )

    q_size = (
        try 
            last(parse.(Int, retrieve(conf, "MIX_PRIOR", "layer_widths")))
        catch
            last(parse.(Int, split(retrieve(conf, "MIX_PRIOR", "layer_widths"), ",")))
        end
    )

    widths = (
        try 
            parse.(Int, retrieve(conf, "KAN_LIKELIHOOD", "widths"))
        catch
            parse.(Int, split(retrieve(conf, "KAN_LIKELIHOOD", "widths"), ","))
        end
    )

    CNN = parse(Bool, retrieve(conf, "CNN", "use_cnn_lkhood"))
    sequence_length = parse(Int, retrieve(conf, "LSTM", "sequence_length"))

    widths = (widths..., output_dim)
    first(widths) !== q_size && (error("First expert Φ_hidden_widths must be equal to the hidden dimension of the prior."))

    spline_degree = parse(Int, retrieve(conf, "KAN_LIKELIHOOD", "spline_degree"))
    base_activation = retrieve(conf, "KAN_LIKELIHOOD", "base_activation")
    spline_function = retrieve(conf, "KAN_LIKELIHOOD", "spline_function")
    grid_size = parse(Int, retrieve(conf, "KAN_LIKELIHOOD", "grid_size"))
    grid_update_ratio = parse(half_quant, retrieve(conf, "KAN_LIKELIHOOD", "grid_update_ratio"))
    grid_range = parse.(half_quant, retrieve(conf, "KAN_LIKELIHOOD", "grid_range"))
    ε_scale = parse(half_quant, retrieve(conf, "KAN_LIKELIHOOD", "ε_scale"))
    μ_scale = parse(full_quant, retrieve(conf, "KAN_LIKELIHOOD", "μ_scale"))
    σ_base = parse(full_quant, retrieve(conf, "KAN_LIKELIHOOD", "σ_base"))
    σ_spline = parse(full_quant, retrieve(conf, "KAN_LIKELIHOOD", "σ_spline"))
    init_τ = parse(full_quant, retrieve(conf, "KAN_LIKELIHOOD", "init_τ"))
    τ_trainable = parse(Bool, retrieve(conf, "KAN_LIKELIHOOD", "τ_trainable"))
    τ_trainable = spline_function == "B-spline" ? false : τ_trainable
    noise_var = parse(half_quant, retrieve(conf, "KAN_LIKELIHOOD", "generator_noise_var"))
    gen_var = parse(full_quant, retrieve(conf, "KAN_LIKELIHOOD", "generator_variance"))
    ESS_threshold = parse(full_quant, retrieve(conf, "TRAINING", "resampling_threshold_factor"))
    output_act = retrieve(conf, "KAN_LIKELIHOOD", "output_activation")
    resampler = retrieve(conf, "KAN_LIKELIHOOD", "resampler")
    verbose = parse(Bool, retrieve(conf, "TRAINING", "verbose"))
    resampler = resampler_map[resampler]

    resample_fcn = (weights, seed) -> @ignore_derivatives importance_resampler(weights; seed=seed, ESS_threshold=ESS_threshold, resampler=resampler, verbose=verbose)

    lkhood_model = CNN ? "l2" : retrieve(conf, "KAN_LIKELIHOOD", "likelihood_model")
    ll_model = sequence_length > 1 ? lkhood_model_seq : llhoods_dict[CNN][lkhood_model]
    generate_fcn = CNN ? CNN_gen : KAN_gen
    generate_fcn = sequence_length > 1 ? SEQ_gen : generate_fcn
    output_activation = sequence_length > 1 ? (x -> softmax(x, dims=1)) : output_activation_mapping[output_act]

    Φ_functions = NamedTuple() 
    depth = length(widths)-1

    if CNN
        channels = parse.(Int, retrieve(conf, "CNN", "hidden_feature_dims"))
        hidden_c = (q_size, channels...)
        depth = length(hidden_c)-1
        strides = parse.(Int, retrieve(conf, "CNN", "strides"))
        k_size = parse.(Int, retrieve(conf, "CNN", "kernel_sizes"))
        paddings = parse.(Int, retrieve(conf, "CNN", "paddings"))
        act = activation_mapping[retrieve(conf, "CNN", "activation")]

        length(strides) != length(hidden_c) && (error("Number of strides must be equal to the number of hidden layers + 1."))
        length(k_size) != length(hidden_c) && (error("Number of kernel sizes must be equal to the number of hidden layers + 1."))
        length(paddings) != length(hidden_c) && (error("Number of paddings must be equal to the number of hidden layers + 1."))

        Φ_functions = Lux.Chain(
        Iterators.flatten(
            ((Lux.ConvTranspose((k_size[i], k_size[i]), c => hidden_c[i+1], identity; stride=strides[i], pad=paddings[i]),
            Lux.BatchNorm(hidden_c[i+1], act)
            ) for (i, c) in enumerate(hidden_c[1:end-1]))
        )..., 
        Lux.ConvTranspose((k_size[end], k_size[end]), hidden_c[end] => output_dim, identity; stride=strides[end], pad=paddings[end])
        )

    elseif sequence_length > 1
        act = activation_mapping[retrieve(conf, "LSTM", "activation")]
        hidden_dim = parse(Int, retrieve(conf, "LSTM", "hidden_dim"))

        Φ_functions = Lux.Chain(
            Lux.Dense(q_size => hidden_dim, act),
            Lux.Recurrence(
                Lux.LSTMCell(hidden_dim => hidden_dim),
                return_sequence=true
            ),
            x -> hq(x), # LSTM stubbornly returns f32
            x -> reduce(hcat, map(z -> permutedims(z[:,:,:], (1,3,2)), x)),
            Lux.Dense(hidden_dim => output_dim)
        )

    else
        initialize_function = (in_dim, out_dim, base_scale) -> init_function(
            in_dim,
            out_dim;
            spline_degree=spline_degree,
            base_activation=base_activation,
            spline_function=spline_function,
            grid_size=grid_size,
            grid_update_ratio=grid_update_ratio,
            grid_range=Tuple(grid_range),
            ε_scale=ε_scale,
            σ_base=base_scale,
            σ_spline=σ_spline,
            init_τ=init_τ,
            τ_trainable=τ_trainable,
        )

        for i in eachindex(widths[1:end-1])
            lkhood_seed, rng = next_rng(lkhood_seed)
            base_scale = (μ_scale * (full_quant(1) / √(full_quant(widths[i])))
            .+ σ_base .* (randn(rng, full_quant, widths[i], widths[i+1]) .* full_quant(2) .- full_quant(1)) .* (full_quant(1) / √(full_quant(widths[i]))))
            @reset Φ_functions[Symbol("$i")] = initialize_function(widths[i], widths[i+1], base_scale)
        end
    end

    return KAN_lkhood(Φ_functions, depth, output_dim, noise_var, gen_var, ll_model, output_activation, resample_fcn, generate_fcn, CNN, sequence_length)
end

function Lux.initialparameters(rng::AbstractRNG, lkhood::KAN_lkhood)
    ps = (
        lkhood.seq_length > 1 || lkhood.CNN ? 
        Lux.initialparameters(rng, lkhood.Φ_fcns) : 
        NamedTuple(Symbol("$i") => Lux.initialparameters(rng, lkhood.Φ_fcns[Symbol("$i")]) for i in 1:lkhood.depth)
    )
    return ps
end

function Lux.initialstates(rng::AbstractRNG, lkhood::KAN_lkhood)
    st = (
        lkhood.seq_length > 1 || lkhood.CNN ?
        Lux.initialstates(rng, lkhood.Φ_fcns) |> hq :
        NamedTuple(Symbol("$i") => Lux.initialstates(rng, lkhood.Φ_fcns[Symbol("$i")]) for i in 1:lkhood.depth)
    )
    return st
end

end<|MERGE_RESOLUTION|>--- conflicted
+++ resolved
@@ -134,14 +134,9 @@
     # Add noise
     seed, rng = next_rng(seed)
     noise = lkhood.σ_ε * randn(rng, half_quant, size(x̂)..., B) |> device
-<<<<<<< HEAD
-    x̂ = lkhood.output_activation(x̂ .+ noise) |> fq # Accumulate across samples in full precision
-    ll = lkhood.log_lkhood_model(x, x̂; ε=ε) ./ (2*lkhood.σ_llhood^2)    
-=======
     x̂ = lkhood.output_activation(x̂ .+ noise) |> fq
     ll = lkhood.log_lkhood_model(x, x̂; ε=ε) ./ (2*lkhood.σ_llhood^2) 
     
->>>>>>> ab0ac55b
     return ll, st, seed
 end
 
